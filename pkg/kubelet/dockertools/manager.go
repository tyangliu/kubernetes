/*
Copyright 2015 The Kubernetes Authors All rights reserved.

Licensed under the Apache License, Version 2.0 (the "License");
you may not use this file except in compliance with the License.
You may obtain a copy of the License at

    http://www.apache.org/licenses/LICENSE-2.0

Unless required by applicable law or agreed to in writing, software
distributed under the License is distributed on an "AS IS" BASIS,
WITHOUT WARRANTIES OR CONDITIONS OF ANY KIND, either express or implied.
See the License for the specific language governing permissions and
limitations under the License.
*/

package dockertools

import (
	"bytes"
	"errors"
	"fmt"
	"io"
	"io/ioutil"
	"math/rand"
	"os"
	"os/exec"
	"path"
	"regexp"
	"strconv"
	"strings"
	"sync"
	"time"

	"github.com/arcaneiceman/GoVector/govec"
	"github.com/coreos/go-semver/semver"
	docker "github.com/tyangliu/go-dockerclient"
	"github.com/golang/glog"
	cadvisorapi "github.com/google/cadvisor/info/v1"
	"k8s.io/kubernetes/pkg/api"
	"k8s.io/kubernetes/pkg/api/unversioned"
	"k8s.io/kubernetes/pkg/client/record"
	clientset "k8s.io/kubernetes/pkg/client/clientset_generated/internalclientset"
	kubecontainer "k8s.io/kubernetes/pkg/kubelet/container"
	"k8s.io/kubernetes/pkg/kubelet/lifecycle"
	"k8s.io/kubernetes/pkg/kubelet/metrics"
	"k8s.io/kubernetes/pkg/kubelet/network"
	"k8s.io/kubernetes/pkg/kubelet/network/hairpin"
	proberesults "k8s.io/kubernetes/pkg/kubelet/prober/results"
	"k8s.io/kubernetes/pkg/kubelet/qos"
	kubetypes "k8s.io/kubernetes/pkg/kubelet/types"
	"k8s.io/kubernetes/pkg/kubelet/util/format"
	"k8s.io/kubernetes/pkg/runtime"
	"k8s.io/kubernetes/pkg/securitycontext"
	"k8s.io/kubernetes/pkg/types"
	"k8s.io/kubernetes/pkg/util"
	"k8s.io/kubernetes/pkg/util/oom"
	"k8s.io/kubernetes/pkg/util/procfs"
	utilruntime "k8s.io/kubernetes/pkg/util/runtime"
	utilstrings "k8s.io/kubernetes/pkg/util/strings"
)

const (
	DockerType = "docker"

	minimumDockerAPIVersion = "1.18"

	// ndots specifies the minimum number of dots that a domain name must contain for the resolver to consider it as FQDN (fully-qualified)
	// we want to able to consider SRV lookup names like _dns._udp.kube-dns.default.svc to be considered relative.
	// hence, setting ndots to be 5.
	ndotsDNSOption = "options ndots:5\n"
	// In order to avoid unnecessary SIGKILLs, give every container a minimum grace
	// period after SIGTERM. Docker will guarantee the termination, but SIGTERM is
	// potentially dangerous.
	// TODO: evaluate whether there are scenarios in which SIGKILL is preferable to
	// SIGTERM for certain process types, which may justify setting this to 0.
	minimumGracePeriodInSeconds = 2

	DockerNetnsFmt = "/proc/%v/ns/net"

	// String used to detect docker host mode for various namespaces (e.g.
	// networking). Must match the value returned by docker inspect -f
	// '{{.HostConfig.NetworkMode}}'.
	namespaceModeHost = "host"

	// Remote API version for docker daemon version v1.10
	// https://docs.docker.com/engine/reference/api/docker_remote_api/
	dockerV110APIVersion = "1.22"
)

var (
	// DockerManager implements the Runtime interface.
	_ kubecontainer.Runtime = &DockerManager{}

	// TODO: make this a TTL based pull (if image older than X policy, pull)
	podInfraContainerImagePullPolicy = api.PullIfNotPresent

	// Default set of security options. Seccomp is disabled by default until
	// github issue #20870 is resolved.
	defaultSecurityOpt = []string{"seccomp:unconfined"}
)

type DockerManager struct {
	client              DockerInterface
	kubeClient          clientset.Interface
	recorder            record.EventRecorder
	containerRefManager *kubecontainer.RefManager
	os                  kubecontainer.OSInterface
	machineInfo         *cadvisorapi.MachineInfo

	// The image name of the pod infra container.
	podInfraContainerImage string
	// (Optional) Additional environment variables to be set for the pod infra container.
	podInfraContainerEnv []api.EnvVar

	// TODO(yifan): Record the pull failure so we can eliminate the image checking?
	// Lower level docker image puller.
	dockerPuller DockerPuller

	// wrapped image puller.
	imagePuller kubecontainer.ImagePuller

	// Root of the Docker runtime.
	dockerRoot string

	// Directory of container logs.
	containerLogsDir string

	// Network plugin.
	networkPlugin network.NetworkPlugin

	// Health check results.
	livenessManager proberesults.Manager

	// RuntimeHelper that wraps kubelet to generate runtime container options.
	runtimeHelper kubecontainer.RuntimeHelper

	// Runner of lifecycle events.
	runner kubecontainer.HandlerRunner

	// Handler used to execute commands in containers.
	execHandler ExecHandler

	// Used to set OOM scores of processes.
	oomAdjuster *oom.OOMAdjuster

	// Get information from /proc mount.
	procFs procfs.ProcFSInterface

	// If true, enforce container cpu limits with CFS quota support
	cpuCFSQuota bool

	// Container GC manager
	containerGC *containerGC

	// Support for gathering custom metrics.
	enableCustomMetrics bool

	// If true, the "hairpin mode" flag is set on container interfaces.
	// A false value means the kubelet just backs off from setting it,
	// it might already be true.
	configureHairpinMode bool

	vectorLogger *govec.GoLog
}

// A subset of the pod.Manager interface extracted for testing purposes.
type podGetter interface {
	GetPodByUID(types.UID) (*api.Pod, bool)
}

func PodInfraContainerEnv(env map[string]string) kubecontainer.Option {
	return func(rt kubecontainer.Runtime) {
		dm := rt.(*DockerManager)
		for k, v := range env {
			dm.podInfraContainerEnv = append(dm.podInfraContainerEnv, api.EnvVar{
				Name:  k,
				Value: v,
			})
		}
	}
}

func NewDockerManager(
	client DockerInterface,
	kubeClient clientset.Interface,
	recorder record.EventRecorder,
	livenessManager proberesults.Manager,
	containerRefManager *kubecontainer.RefManager,
	podGetter podGetter,
	machineInfo *cadvisorapi.MachineInfo,
	podInfraContainerImage string,
	qps float32,
	burst int,
	containerLogsDir string,
	osInterface kubecontainer.OSInterface,
	networkPlugin network.NetworkPlugin,
	runtimeHelper kubecontainer.RuntimeHelper,
	httpClient kubetypes.HttpGetter,
	execHandler ExecHandler,
	oomAdjuster *oom.OOMAdjuster,
	procFs procfs.ProcFSInterface,
	cpuCFSQuota bool,
	imageBackOff *util.Backoff,
	serializeImagePulls bool,
	enableCustomMetrics bool,
	hairpinMode bool,
	options ...kubecontainer.Option) *DockerManager {

	// Work out the location of the Docker runtime, defaulting to /var/lib/docker
	// if there are any problems.
	dockerRoot := "/var/lib/docker"
	dockerInfo, err := client.Info()
	if err != nil {
		glog.Errorf("Failed to execute Info() call to the Docker client: %v", err)
		glog.Warningf("Using fallback default of /var/lib/docker for location of Docker runtime")
	} else {
		dockerRoot = dockerInfo.DockerRootDir
		glog.Infof("Setting dockerRoot to %s", dockerRoot)
	}

	dm := &DockerManager{
		client:                 client,
		kubeClient:             kubeClient,
		recorder:               recorder,
		containerRefManager:    containerRefManager,
		os:                     osInterface,
		machineInfo:            machineInfo,
		podInfraContainerImage: podInfraContainerImage,
		dockerPuller:           newDockerPuller(client, qps, burst),
		dockerRoot:             dockerRoot,
		containerLogsDir:       containerLogsDir,
		networkPlugin:          networkPlugin,
		livenessManager:        livenessManager,
		runtimeHelper:          runtimeHelper,
		execHandler:            execHandler,
		oomAdjuster:            oomAdjuster,
		procFs:                 procFs,
		cpuCFSQuota:            cpuCFSQuota,
		enableCustomMetrics:    enableCustomMetrics,
		configureHairpinMode:   hairpinMode,
	}
	dm.runner = lifecycle.NewHandlerRunner(httpClient, dm, dm)
	if serializeImagePulls {
		dm.imagePuller = kubecontainer.NewSerializedImagePuller(kubecontainer.FilterEventRecorder(recorder), dm, imageBackOff)
	} else {
		dm.imagePuller = kubecontainer.NewImagePuller(kubecontainer.FilterEventRecorder(recorder), dm, imageBackOff)
	}
	dm.containerGC = NewContainerGC(client, podGetter, containerLogsDir)

	// apply optional settings..
	for _, optf := range options {
		optf(dm)
	}

	dm.vectorLogger = govec.Initialize("KubeletDockerManager" + strconv.Itoa(rand.Int()), "KubeletDockerManager")

	return dm
}

// GetContainerLogs returns logs of a specific container. By
// default, it returns a snapshot of the container log. Set 'follow' to true to
// stream the log. Set 'follow' to false and specify the number of lines (e.g.
// "100" or "all") to tail the log.
// TODO: Make 'RawTerminal' option  flagable.
func (dm *DockerManager) GetContainerLogs(pod *api.Pod, containerID kubecontainer.ContainerID, logOptions *api.PodLogOptions, stdout, stderr io.Writer) (err error) {
	var since int64
	if logOptions.SinceSeconds != nil {
		t := unversioned.Now().Add(-time.Duration(*logOptions.SinceSeconds) * time.Second)
		since = t.Unix()
	}
	if logOptions.SinceTime != nil {
		since = logOptions.SinceTime.Unix()
	}
	opts := docker.LogsOptions{
		Container:    containerID.ID,
		Stdout:       true,
		Stderr:       true,
		OutputStream: stdout,
		ErrorStream:  stderr,
		Timestamps:   logOptions.Timestamps,
		Since:        since,
		Follow:       logOptions.Follow,
		RawTerminal:  false,
	}

	if logOptions.TailLines != nil {
		opts.Tail = strconv.FormatInt(*logOptions.TailLines, 10)
	}

	err = dm.client.Logs(opts)
	return
}

var (
	// ErrNoContainersInPod is returned when there are no containers for a given pod
	ErrNoContainersInPod = errors.New("NoContainersInPod")

	// ErrNoPodInfraContainerInPod is returned when there is no pod infra container for a given pod
	ErrNoPodInfraContainerInPod = errors.New("NoPodInfraContainerInPod")

	// ErrContainerCannotRun is returned when a container is created, but cannot run properly
	ErrContainerCannotRun = errors.New("ContainerCannotRun")
)

// determineContainerIP determines the IP address of the given container.  It is expected
// that the container passed is the infrastructure container of a pod and the responsibility
// of the caller to ensure that the correct container is passed.
func (dm *DockerManager) determineContainerIP(podNamespace, podName string, container *docker.Container) string {
	result := ""

	if container.NetworkSettings != nil && container.HostConfig != nil {
		netMode := container.HostConfig.NetworkMode
		result = container.NetworkSettings.Networks[netMode].IPAddress
	}

	if dm.networkPlugin.Name() != network.DefaultPluginName {
		netStatus, err := dm.networkPlugin.Status(podNamespace, podName, kubecontainer.DockerID(container.ID))
		if err != nil {
			glog.Errorf("NetworkPlugin %s failed on the status hook for pod '%s' - %v", dm.networkPlugin.Name(), podName, err)
		} else if netStatus != nil {
			result = netStatus.IP.String()
		}
	}

	return result
}

func (dm *DockerManager) inspectContainer(id string, podName, podNamespace string) (*kubecontainer.ContainerStatus, string, error) {
	var ip string
	iResult, err := dm.client.InspectContainer(id)
	if err != nil {
		return nil, ip, err
	}
	glog.Infof("Container inspect result: %+v", *iResult)

	// TODO: Get k8s container name by parsing the docker name. This will be
	// replaced by checking docker labels eventually.
	dockerName, hash, err := ParseDockerName(iResult.Name)
	if err != nil {
		return nil, ip, fmt.Errorf("Unable to parse docker name %q", iResult.Name)
	}
	containerName := dockerName.ContainerName

	var containerInfo *labelledContainerInfo
	containerInfo = getContainerInfoFromLabel(iResult.Config.Labels)

	status := kubecontainer.ContainerStatus{
		Name:         containerName,
		RestartCount: containerInfo.RestartCount,
		Image:        iResult.Config.Image,
		ImageID:      DockerPrefix + iResult.Image,
		ID:           kubecontainer.DockerID(id).ContainerID(),
		ExitCode:     iResult.State.ExitCode,
		CreatedAt:    iResult.Created,
		Hash:         hash,
	}
	if iResult.State.Running {
		// Container that are running, restarting and paused
		status.State = kubecontainer.ContainerStateRunning
		status.StartedAt = iResult.State.StartedAt
		if containerName == PodInfraContainerName {
			ip = dm.determineContainerIP(podNamespace, podName, iResult)
		}
		return &status, ip, nil
	}

	if iResult.State.Checkpointed {
		// Container is Checkpointed
		status.State = kubecontainer.ContainerStateCheckpointed
		status.CheckpointedAt = iResult.State.CheckpointedAt
		return &status, "", nil
	}

	// Find containers that have exited or failed to start.
	if !iResult.State.FinishedAt.IsZero() || iResult.State.ExitCode != 0 && !iResult.State.Checkpointed {
		// Containers that are exited, dead or created (docker failed to start container)
		// When a container fails to start State.ExitCode is non-zero, FinishedAt and StartedAt are both zero
		reason := ""
		message := iResult.State.Error
		finishedAt := iResult.State.FinishedAt
		startedAt := iResult.State.StartedAt

		// Note: An application might handle OOMKilled gracefully.
		// In that case, the container is oom killed, but the exit
		// code could be 0.
		if iResult.State.OOMKilled {
			reason = "OOMKilled"
		} else if iResult.State.ExitCode == 0 {
			reason = "Completed"
		} else if !iResult.State.FinishedAt.IsZero() {
			reason = "Error"
		} else {
			// finishedAt is zero and ExitCode is nonZero occurs when docker fails to start the container
			reason = ErrContainerCannotRun.Error()
			// Adjust time to the time docker attempted to run the container, otherwise startedAt and finishedAt will be set to epoch, which is misleading
			finishedAt = iResult.Created
			startedAt = iResult.Created
		}

		terminationMessagePath := containerInfo.TerminationMessagePath
		if terminationMessagePath != "" {
			if path, found := iResult.Volumes[terminationMessagePath]; found {
				if data, err := ioutil.ReadFile(path); err != nil {
					message = fmt.Sprintf("Error on reading termination-log %s: %v", path, err)
				} else {
					message = string(data)
				}
			}
		}
		status.State = kubecontainer.ContainerStateExited
		status.Message = message
		status.Reason = reason
		status.StartedAt = startedAt
		status.FinishedAt = finishedAt
	} else {
		// Non-running containers that are created (not yet started or kubelet failed before calling
		// start container function etc.) Kubelet doesn't handle these scenarios yet.
		status.State = kubecontainer.ContainerStateUnknown
	}
	return &status, "", nil
}

// makeEnvList converts EnvVar list to a list of strings, in the form of
// '<key>=<value>', which can be understood by docker.
func makeEnvList(envs []kubecontainer.EnvVar) (result []string) {
	for _, env := range envs {
		result = append(result, fmt.Sprintf("%s=%s", env.Name, env.Value))
	}
	return
}

// makeMountBindings converts the mount list to a list of strings that
// can be understood by docker.
// Each element in the string is in the form of:
// '<HostPath>:<ContainerPath>', or
// '<HostPath>:<ContainerPath>:ro', if the path is read only, or
// '<HostPath>:<ContainerPath>:Z', if the volume requires SELinux
// relabeling and the pod provides an SELinux label
func makeMountBindings(mounts []kubecontainer.Mount, podHasSELinuxLabel bool) (result []string) {
	for _, m := range mounts {
		bind := fmt.Sprintf("%s:%s", m.HostPath, m.ContainerPath)
		if m.ReadOnly {
			bind += ":ro"
		}
		// Only request relabeling if the pod provides an
		// SELinux context. If the pod does not provide an
		// SELinux context relabeling will label the volume
		// with the container's randomly allocated MCS label.
		// This would restrict access to the volume to the
		// container which mounts it first.
		if m.SELinuxRelabel && podHasSELinuxLabel {
			if m.ReadOnly {
				bind += ",Z"
			} else {
				bind += ":Z"
			}

		}
		result = append(result, bind)
	}
	return
}

func makePortsAndBindings(portMappings []kubecontainer.PortMapping) (map[docker.Port]struct{}, map[docker.Port][]docker.PortBinding) {
	exposedPorts := map[docker.Port]struct{}{}
	portBindings := map[docker.Port][]docker.PortBinding{}
	for _, port := range portMappings {
		exteriorPort := port.HostPort
		if exteriorPort == 0 {
			// No need to do port binding when HostPort is not specified
			continue
		}
		interiorPort := port.ContainerPort
		// Some of this port stuff is under-documented voodoo.
		// See http://stackoverflow.com/questions/20428302/binding-a-port-to-a-host-interface-using-the-rest-api
		var protocol string
		switch strings.ToUpper(string(port.Protocol)) {
		case "UDP":
			protocol = "/udp"
		case "TCP":
			protocol = "/tcp"
		default:
			glog.Warningf("Unknown protocol %q: defaulting to TCP", port.Protocol)
			protocol = "/tcp"
		}

		dockerPort := docker.Port(strconv.Itoa(interiorPort) + protocol)
		exposedPorts[dockerPort] = struct{}{}

		hostBinding := docker.PortBinding{
			HostPort: strconv.Itoa(exteriorPort),
			HostIP:   port.HostIP,
		}

		// Allow multiple host ports bind to same docker port
		if existedBindings, ok := portBindings[dockerPort]; ok {
			// If a docker port already map to a host port, just append the host ports
			portBindings[dockerPort] = append(existedBindings, hostBinding)
		} else {
			// Otherwise, it's fresh new port binding
			portBindings[dockerPort] = []docker.PortBinding{
				hostBinding,
			}
		}
	}
	return exposedPorts, portBindings
}

func (dm *DockerManager) runContainer(
	pod *api.Pod,
	container *api.Container,
	opts *kubecontainer.RunContainerOptions,
	ref *api.ObjectReference,
	netMode string,
	ipcMode string,
	utsMode string,
	pidMode string,
	restartCount int) (kubecontainer.ContainerID, error) {

	dockerName := KubeletContainerName{
		PodFullName:   kubecontainer.GetPodFullName(pod),
		PodUID:        pod.UID,
		ContainerName: container.Name,
	}

	securityOpts, err := dm.defaultSecurityOpt()
	if err != nil {
		return kubecontainer.ContainerID{}, err
	}

	// Pod information is recorded on the container as labels to preserve it in the event the pod is deleted
	// while the Kubelet is down and there is no information available to recover the pod.
	// TODO: keep these labels up to date if the pod changes
	labels := newLabels(container, pod, restartCount, dm.enableCustomMetrics)

	// TODO(random-liu): Remove this when we start to use new labels for KillContainerInPod
	if container.Lifecycle != nil && container.Lifecycle.PreStop != nil {
		// TODO: This is kind of hacky, we should really just encode the bits we need.
		// TODO: This is hacky because the Kubelet should be parameterized to encode a specific version
		//   and needs to be able to migrate this whenever we deprecate v1. Should be a member of DockerManager.
		if data, err := runtime.Encode(api.Codecs.LegacyCodec(unversioned.GroupVersion{Group: api.GroupName, Version: "v1"}), pod); err == nil {
			labels[kubernetesPodLabel] = string(data)
		} else {
			glog.Errorf("Failed to encode pod: %s for prestop hook", pod.Name)
		}
	}
	memoryLimit := container.Resources.Limits.Memory().Value()
	cpuRequest := container.Resources.Requests.Cpu()
	cpuLimit := container.Resources.Limits.Cpu()
	var cpuShares int64
	// If request is not specified, but limit is, we want request to default to limit.
	// API server does this for new containers, but we repeat this logic in Kubelet
	// for containers running on existing Kubernetes clusters.
	if cpuRequest.Amount == nil && cpuLimit.Amount != nil {
		cpuShares = milliCPUToShares(cpuLimit.MilliValue())
	} else {
		// if cpuRequest.Amount is nil, then milliCPUToShares will return the minimal number
		// of CPU shares.
		cpuShares = milliCPUToShares(cpuRequest.MilliValue())
	}
	podHasSELinuxLabel := pod.Spec.SecurityContext != nil && pod.Spec.SecurityContext.SELinuxOptions != nil
	binds := makeMountBindings(opts.Mounts, podHasSELinuxLabel)
	// The reason we create and mount the log file in here (not in kubelet) is because
	// the file's location depends on the ID of the container, and we need to create and
	// mount the file before actually starting the container.
	// TODO(yifan): Consider to pull this logic out since we might need to reuse it in
	// other container runtime.
	_, containerName, cid := BuildDockerName(dockerName, container)
	if opts.PodContainerDir != "" && len(container.TerminationMessagePath) != 0 {
		// Because the PodContainerDir contains pod uid and container name which is unique enough,
		// here we just add an unique container id to make the path unique for different instances
		// of the same container.
		containerLogPath := path.Join(opts.PodContainerDir, cid)
		fs, err := os.Create(containerLogPath)
		if err != nil {
			// TODO: Clean up the previouly created dir? return the error?
			glog.Errorf("Error on creating termination-log file %q: %v", containerLogPath, err)
		} else {
			fs.Close() // Close immediately; we're just doing a `touch` here
			b := fmt.Sprintf("%s:%s", containerLogPath, container.TerminationMessagePath)
			binds = append(binds, b)
		}
	}

	hc := &docker.HostConfig{
		Binds:          binds,
		NetworkMode:    netMode,
		IpcMode:        ipcMode,
		UTSMode:        utsMode,
		PidMode:        pidMode,
		ReadonlyRootfs: readOnlyRootFilesystem(container),
		// Memory and CPU are set here for newer versions of Docker (1.6+).
		Memory:      memoryLimit,
		MemorySwap:  -1,
		CPUShares:   cpuShares,
		SecurityOpt: securityOpts,
	}

	if dm.cpuCFSQuota {
		// if cpuLimit.Amount is nil, then the appropriate default value is returned to allow full usage of cpu resource.
		cpuQuota, cpuPeriod := milliCPUToQuota(cpuLimit.MilliValue())

		hc.CPUQuota = cpuQuota
		hc.CPUPeriod = cpuPeriod
	}

	if len(opts.CgroupParent) > 0 {
		hc.CgroupParent = opts.CgroupParent
	}

	dockerOpts := docker.CreateContainerOptions{
		Name: containerName,
		Config: &docker.Config{
			Env:   makeEnvList(opts.Envs),
			Image: container.Image,
			// Memory and CPU are set here for older versions of Docker (pre-1.6).
			Memory:     memoryLimit,
			MemorySwap: -1,
			CPUShares:  cpuShares,
			WorkingDir: container.WorkingDir,
			Labels:     labels,
			// Interactive containers:
			OpenStdin: container.Stdin,
			StdinOnce: container.StdinOnce,
			Tty:       container.TTY,
		},
		HostConfig: hc,
	}

	// Set network configuration for infra-container
	if container.Name == PodInfraContainerName {
		setInfraContainerNetworkConfig(pod, netMode, opts, &dockerOpts)
	// Give container its own IP if specified
	} else if container.ContainerIP != "" && !pod.Spec.DeferRun {
		endpoints := make(map[string]*docker.EndpointSettings)
		endpoints[pod.Spec.NetNamespace] = &docker.EndpointSettings{
			IPAMConfig: &docker.EndpointIPAMConfig{
				IPv4Address: container.ContainerIP,
			},
		}

		dockerOpts.NetworkingConfig = &docker.NetworkingConfig{
			EndpointsConfig: endpoints,
		}
	}

	setEntrypointAndCommand(container, opts, &dockerOpts)

	glog.V(3).Infof("Container %v/%v/%v: setting entrypoint \"%v\" and command \"%v\"", pod.Namespace, pod.Name, container.Name, dockerOpts.Config.Entrypoint, dockerOpts.Config.Cmd)

	securityContextProvider := securitycontext.NewSimpleSecurityContextProvider()
	securityContextProvider.ModifyContainerConfig(pod, container, dockerOpts.Config)
	securityContextProvider.ModifyHostConfig(pod, container, dockerOpts.HostConfig)

	dockerContainer, err := dm.client.CreateContainer(dockerOpts)
	if err != nil {
		dm.recorder.Eventf(ref, api.EventTypeWarning, kubecontainer.FailedToCreateContainer, "Failed to create docker container with error: %v", err)
		return kubecontainer.ContainerID{}, err
	}
	dm.recorder.Eventf(ref, api.EventTypeNormal, kubecontainer.CreatedContainer, "Created container with docker id %v, defer run %t", utilstrings.ShortenString(dockerContainer.ID, 12), pod.Spec.DeferRun)

	if err = dm.client.StartContainer(dockerContainer.ID, nil); err != nil {
		dm.recorder.Eventf(ref, api.EventTypeWarning, kubecontainer.FailedToStartContainer,
			"Failed to start container with docker id %v with error: %v", utilstrings.ShortenString(dockerContainer.ID, 12), err)
		return kubecontainer.ContainerID{}, err
	}
	dm.recorder.Eventf(ref, api.EventTypeNormal, kubecontainer.StartedContainer, "Started container with docker id %v", utilstrings.ShortenString(dockerContainer.ID, 12))

	return kubecontainer.DockerID(dockerContainer.ID).ContainerID(), nil
}

// setInfraContainerNetworkConfig sets the network configuration for the infra-container. We only set network configuration for infra-container, all
// the user containers will share the same network namespace with infra-container.
func setInfraContainerNetworkConfig(pod *api.Pod, netMode string, opts *kubecontainer.RunContainerOptions, dockerOpts *docker.CreateContainerOptions) {
	exposedPorts, portBindings := makePortsAndBindings(opts.PortMappings)
	dockerOpts.Config.ExposedPorts = exposedPorts
	dockerOpts.HostConfig.PortBindings = portBindings

	if pod.Spec.NetNamespace != "" && pod.Spec.PodIP != ""  {
		endpoints := make(map[string]*docker.EndpointSettings)
		endpoints[pod.Spec.NetNamespace] = &docker.EndpointSettings{
			IPAMConfig: &docker.EndpointIPAMConfig{
				IPv4Address: pod.Spec.PodIP,
			},
		}

		dockerOpts.NetworkingConfig = &docker.NetworkingConfig{
			EndpointsConfig: endpoints,
		}
	}

	if netMode != namespaceModeHost {
		dockerOpts.Config.Hostname = opts.Hostname
		if len(opts.DNS) > 0 {
			dockerOpts.HostConfig.DNS = opts.DNS
		}
		if len(opts.DNSSearch) > 0 {
			dockerOpts.HostConfig.DNSSearch = opts.DNSSearch
		}
	}
}

func setEntrypointAndCommand(container *api.Container, opts *kubecontainer.RunContainerOptions, dockerOpts *docker.CreateContainerOptions) {
	command, args := kubecontainer.ExpandContainerCommandAndArgs(container, opts.Envs)

	dockerOpts.Config.Entrypoint = command
	dockerOpts.Config.Cmd = args
}

// A helper function to get the KubeletContainerName and hash from a docker
// container.
func getDockerContainerNameInfo(c *docker.APIContainers) (*KubeletContainerName, uint64, error) {
	if len(c.Names) == 0 {
		return nil, 0, fmt.Errorf("cannot parse empty docker container name: %#v", c.Names)
	}
	dockerName, hash, err := ParseDockerName(c.Names[0])
	if err != nil {
		return nil, 0, fmt.Errorf("parse docker container name %q error: %v", c.Names[0], err)
	}
	return dockerName, hash, nil
}

// Get pod UID, name, and namespace by examining the container names.
func getPodInfoFromContainer(c *docker.APIContainers) (types.UID, string, string, error) {
	dockerName, _, err := getDockerContainerNameInfo(c)
	if err != nil {
		return types.UID(""), "", "", err
	}
	name, namespace, err := kubecontainer.ParsePodFullName(dockerName.PodFullName)
	if err != nil {
		return types.UID(""), "", "", fmt.Errorf("parse pod full name %q error: %v", dockerName.PodFullName, err)
	}
	return dockerName.PodUID, name, namespace, nil
}

// GetContainers returns a list of running containers if |all| is false;
// otherwise, it returns all containers.
func (dm *DockerManager) GetContainers(all bool) ([]*kubecontainer.Container, error) {
	containers, err := GetKubeletDockerContainers(dm.client, all)
	if err != nil {
		return nil, err
	}
	// Convert DockerContainers to []*kubecontainer.Container
	result := make([]*kubecontainer.Container, 0, len(containers))
	for _, c := range containers {
		converted, err := toRuntimeContainer(c)
		if err != nil {
			glog.Errorf("Error examining the container: %v", err)
			continue
		}
		result = append(result, converted)
	}
	return result, nil
}

func (dm *DockerManager) GetPods(all bool) ([]*kubecontainer.Pod, error) {
	start := time.Now()
	defer func() {
		metrics.ContainerManagerLatency.WithLabelValues("GetPods").Observe(metrics.SinceInMicroseconds(start))
	}()
	pods := make(map[types.UID]*kubecontainer.Pod)
	var result []*kubecontainer.Pod

	containers, err := GetKubeletDockerContainers(dm.client, all)
	if err != nil {
		return nil, err
	}

	// Group containers by pod.
	for _, c := range containers {
		converted, err := toRuntimeContainer(c)
		if err != nil {
			glog.Errorf("Error examining the container: %v", err)
			continue
		}

		podUID, podName, podNamespace, err := getPodInfoFromContainer(c)
		if err != nil {
			glog.Errorf("Error examining the container: %v", err)
			continue
		}

		pod, found := pods[podUID]
		if !found {
			pod = &kubecontainer.Pod{
				ID:        podUID,
				Name:      podName,
				Namespace: podNamespace,
			}
			pods[podUID] = pod
		}
		pod.Containers = append(pod.Containers, converted)
	}

	// Convert map to list.
	for _, c := range pods {
		result = append(result, c)
	}
	return result, nil
}

// List all images in the local storage.
func (dm *DockerManager) ListImages() ([]kubecontainer.Image, error) {
	var images []kubecontainer.Image

	dockerImages, err := dm.client.ListImages(docker.ListImagesOptions{})
	if err != nil {
		return images, err
	}

	for _, di := range dockerImages {
		image, err := toRuntimeImage(&di)
		if err != nil {
			continue
		}
		images = append(images, *image)
	}
	return images, nil
}

// TODO(vmarmol): Consider unexporting.
// PullImage pulls an image from network to local storage.
func (dm *DockerManager) PullImage(image kubecontainer.ImageSpec, secrets []api.Secret) error {
	return dm.dockerPuller.Pull(image.Image, secrets)
}

// IsImagePresent checks whether the container image is already in the local storage.
func (dm *DockerManager) IsImagePresent(image kubecontainer.ImageSpec) (bool, error) {
	return dm.dockerPuller.IsImagePresent(image.Image)
}

// Removes the specified image.
func (dm *DockerManager) RemoveImage(image kubecontainer.ImageSpec) error {
	return dm.client.RemoveImage(image.Image)
}

// podInfraContainerChanged returns true if the pod infra container has changed.
func (dm *DockerManager) podInfraContainerChanged(pod *api.Pod, podInfraContainerStatus *kubecontainer.ContainerStatus) (bool, error) {
	var ports []api.ContainerPort

	// Check network mode.
	if usesHostNetwork(pod) {
		dockerPodInfraContainer, err := dm.client.InspectContainer(podInfraContainerStatus.ID.ID)
		if err != nil {
			return false, err
		}

		networkMode := getDockerNetworkMode(dockerPodInfraContainer)
		if networkMode != namespaceModeHost {
			glog.V(4).Infof("host: %v, %v", pod.Spec.SecurityContext.HostNetwork, networkMode)
			return true, nil
		}
	} else if dm.networkPlugin.Name() != "cni" && dm.networkPlugin.Name() != "kubenet" {
		// Docker only exports ports from the pod infra container. Let's
		// collect all of the relevant ports and export them.
		for _, container := range pod.Spec.Containers {
			ports = append(ports, container.Ports...)
		}
	}
	expectedPodInfraContainer := &api.Container{
		Name:            PodInfraContainerName,
		Image:           dm.podInfraContainerImage,
		Ports:           ports,
		ImagePullPolicy: podInfraContainerImagePullPolicy,
		Env:             dm.podInfraContainerEnv,
	}
	return podInfraContainerStatus.Hash != kubecontainer.HashContainer(expectedPodInfraContainer), nil
}

// pod must not be nil
func usesHostNetwork(pod *api.Pod) bool {
	return pod.Spec.SecurityContext != nil && pod.Spec.SecurityContext.HostNetwork
}

// determine if the container root should be a read only filesystem.
func readOnlyRootFilesystem(container *api.Container) bool {
	return container.SecurityContext != nil && container.SecurityContext.ReadOnlyRootFilesystem != nil && *container.SecurityContext.ReadOnlyRootFilesystem
}

// container must not be nil
func getDockerNetworkMode(container *docker.Container) string {
	if container.HostConfig != nil {
		return container.HostConfig.NetworkMode
	}
	return ""
}

// dockerVersion implementes kubecontainer.Version interface by implementing
// Compare() and String() (which is implemented by the underlying semver.Version)
// TODO: this code is the same as rktVersion and may make sense to be moved to
// somewhere shared.
type dockerVersion struct {
	*semver.Version
}

// Older versions of Docker could return non-semantically versioned values (distros like Fedora
// included partial values such as 1.8.1.fc21 which is not semver). Force those values to be semver.
var almostSemverRegexp = regexp.MustCompile(`^(\d+\.\d+\.\d+)\.(.*)$`)

// newDockerVersion returns a semantically versioned docker version value
func newDockerVersion(version string) (dockerVersion, error) {
	sem, err := semver.NewVersion(version)
	if err != nil {
		matches := almostSemverRegexp.FindStringSubmatch(version)
		if matches == nil {
			return dockerVersion{}, err
		}
		sem, err = semver.NewVersion(strings.Join(matches[1:], "-"))
	}
	return dockerVersion{sem}, err
}

func (r dockerVersion) Compare(other string) (int, error) {
	v, err := newDockerVersion(other)
	if err != nil {
		return -1, err
	}

	if r.LessThan(*v.Version) {
		return -1, nil
	}
	if v.Version.LessThan(*r.Version) {
		return 1, nil
	}
	return 0, nil
}

// dockerVersion implementes kubecontainer.Version interface by implementing
// Compare() and String() on top og go-dockerclient's APIVersion. This version
// string doesn't conform to semantic versioning, as it is only "x.y"
type dockerAPIVersion docker.APIVersion

func (dv dockerAPIVersion) String() string {
	return docker.APIVersion(dv).String()
}

func (dv dockerAPIVersion) Compare(other string) (int, error) {
	a := docker.APIVersion(dv)
	b, err := docker.NewAPIVersion(other)
	if err != nil {
		return 0, err
	}
	if a.LessThan(b) {
		return -1, nil
	}
	if a.GreaterThan(b) {
		return 1, nil
	}
	return 0, nil
}

func (dm *DockerManager) Type() string {
	return DockerType
}

func (dm *DockerManager) Version() (kubecontainer.Version, error) {
	env, err := dm.client.Version()
	if err != nil {
		return nil, fmt.Errorf("docker: failed to get docker version: %v", err)
	}

	engineVersion := env.Get("Version")
	version, err := newDockerVersion(engineVersion)
	if err != nil {
		glog.Errorf("docker: failed to parse docker server version %q: %v", engineVersion, err)
		return nil, fmt.Errorf("docker: failed to parse docker server version %q: %v", engineVersion, err)
	}
	return version, nil
}

func (dm *DockerManager) APIVersion() (kubecontainer.Version, error) {
	env, err := dm.client.Version()
	if err != nil {
		return nil, fmt.Errorf("docker: failed to get docker version: %v", err)
	}

	apiVersion := env.Get("ApiVersion")
	version, err := docker.NewAPIVersion(apiVersion)
	if err != nil {
		glog.Errorf("docker: failed to parse docker api version %q: %v", apiVersion, err)
		return nil, fmt.Errorf("docker: failed to parse docker api version %q: %v", apiVersion, err)
	}
	return dockerAPIVersion(version), nil
}

// Status returns error if docker daemon is unhealthy, nil otherwise.
// Now we do this by checking whether:
// 1) `docker version` works
// 2) docker version is compatible with minimum requirement
func (dm *DockerManager) Status() error {
	return dm.checkVersionCompatibility()
}

func (dm *DockerManager) checkVersionCompatibility() error {
	version, err := dm.APIVersion()
	if err != nil {
		return err
	}
	// Verify the docker version.
	result, err := version.Compare(minimumDockerAPIVersion)
	if err != nil {
		return fmt.Errorf("failed to compare current docker version %v with minimum support Docker version %q - %v", version, minimumDockerAPIVersion, err)
	}
	if result < 0 {
		return fmt.Errorf("container runtime version is older than %s", minimumDockerAPIVersion)
	}
	return nil
}

// The first version of docker that supports exec natively is 1.3.0 == API 1.15
var dockerAPIVersionWithExec = "1.15"

func (dm *DockerManager) nativeExecSupportExists() (bool, error) {
	version, err := dm.APIVersion()
	if err != nil {
		return false, err
	}
	result, err := version.Compare(dockerAPIVersionWithExec)
	if result >= 0 {
		return true, err
	}
	return false, err
}

func (dm *DockerManager) defaultSecurityOpt() ([]string, error) {
	version, err := dm.APIVersion()
	if err != nil {
		return nil, err
	}
	// seccomp is to be disabled on docker versions >= v1.10
	result, err := version.Compare(dockerV110APIVersion)
	if err != nil {
		return nil, err
	}
	if result >= 0 {
		return defaultSecurityOpt, nil
	}
	return nil, nil
}

func (dm *DockerManager) getRunInContainerCommand(containerID kubecontainer.ContainerID, cmd []string) (*exec.Cmd, error) {
	args := append([]string{"exec"}, cmd...)
	command := exec.Command("/usr/sbin/nsinit", args...)
	command.Dir = fmt.Sprintf("/var/lib/docker/execdriver/native/%s", containerID.ID)
	return command, nil
}

func (dm *DockerManager) runInContainerUsingNsinit(containerID kubecontainer.ContainerID, cmd []string) ([]byte, error) {
	c, err := dm.getRunInContainerCommand(containerID, cmd)
	if err != nil {
		return nil, err
	}
	return c.CombinedOutput()
}

// RunInContainer uses nsinit to run the command inside the container identified by containerID
func (dm *DockerManager) RunInContainer(containerID kubecontainer.ContainerID, cmd []string) ([]byte, error) {
	// If native exec support does not exist in the local docker daemon use nsinit.
	useNativeExec, err := dm.nativeExecSupportExists()
	if err != nil {
		return nil, err
	}
	if !useNativeExec {
		glog.V(2).Infof("Using nsinit to run the command %+v inside container %s", cmd, containerID)
		return dm.runInContainerUsingNsinit(containerID, cmd)
	}
	glog.V(2).Infof("Using docker native exec to run cmd %+v inside container %s", cmd, containerID)
	createOpts := docker.CreateExecOptions{
		Container:    containerID.ID,
		Cmd:          cmd,
		AttachStdin:  false,
		AttachStdout: true,
		AttachStderr: true,
		Tty:          false,
	}
	execObj, err := dm.client.CreateExec(createOpts)
	if err != nil {
		return nil, fmt.Errorf("failed to run in container - Exec setup failed - %v", err)
	}
	var buf bytes.Buffer
	startOpts := docker.StartExecOptions{
		Detach:       false,
		Tty:          false,
		OutputStream: &buf,
		ErrorStream:  &buf,
		RawTerminal:  false,
	}
	err = dm.client.StartExec(execObj.ID, startOpts)
	if err != nil {
		glog.V(2).Infof("StartExec With error: %v", err)
		return nil, err
	}
	ticker := time.NewTicker(2 * time.Second)
	defer ticker.Stop()
	for {
		inspect, err2 := dm.client.InspectExec(execObj.ID)
		if err2 != nil {
			glog.V(2).Infof("InspectExec %s failed with error: %+v", execObj.ID, err2)
			return buf.Bytes(), err2
		}
		if !inspect.Running {
			if inspect.ExitCode != 0 {
				glog.V(2).Infof("InspectExec %s exit with result %+v", execObj.ID, inspect)
				err = &dockerExitError{inspect}
			}
			break
		}
		<-ticker.C
	}

	return buf.Bytes(), err
}

type dockerExitError struct {
	Inspect *docker.ExecInspect
}

func (d *dockerExitError) String() string {
	return d.Error()
}

func (d *dockerExitError) Error() string {
	return fmt.Sprintf("Error executing in Docker Container: %d", d.Inspect.ExitCode)
}

func (d *dockerExitError) Exited() bool {
	return !d.Inspect.Running
}

func (d *dockerExitError) ExitStatus() int {
	return d.Inspect.ExitCode
}

// ExecInContainer runs the command inside the container identified by containerID.
func (dm *DockerManager) ExecInContainer(containerID kubecontainer.ContainerID, cmd []string, stdin io.Reader, stdout, stderr io.WriteCloser, tty bool) error {
	if dm.execHandler == nil {
		return errors.New("unable to exec without an exec handler")
	}

	container, err := dm.client.InspectContainer(containerID.ID)
	if err != nil {
		return err
	}
	if !container.State.Running {
		return fmt.Errorf("container not running (%s)", container.ID)
	}

	return dm.execHandler.ExecInContainer(dm.client, container, cmd, stdin, stdout, stderr, tty)
}

func (dm *DockerManager) AttachContainer(containerID kubecontainer.ContainerID, stdin io.Reader, stdout, stderr io.WriteCloser, tty bool) error {
	opts := docker.AttachToContainerOptions{
		Container:    containerID.ID,
		InputStream:  stdin,
		OutputStream: stdout,
		ErrorStream:  stderr,
		Stream:       true,
		Logs:         true,
		Stdin:        stdin != nil,
		Stdout:       stdout != nil,
		Stderr:       stderr != nil,
		RawTerminal:  tty,
	}
	return dm.client.AttachToContainer(opts)
}

func noPodInfraContainerError(podName, podNamespace string) error {
	return fmt.Errorf("cannot find pod infra container in pod %q", kubecontainer.BuildPodFullName(podName, podNamespace))
}

// PortForward executes socat in the pod's network namespace and copies
// data between stream (representing the user's local connection on their
// computer) and the specified port in the container.
//
// TODO:
//  - match cgroups of container
//  - should we support nsenter + socat on the host? (current impl)
//  - should we support nsenter + socat in a container, running with elevated privs and --pid=host?
func (dm *DockerManager) PortForward(pod *kubecontainer.Pod, port uint16, stream io.ReadWriteCloser) error {
	podInfraContainer := pod.FindContainerByName(PodInfraContainerName)
	if podInfraContainer == nil {
		return noPodInfraContainerError(pod.Name, pod.Namespace)
	}
	container, err := dm.client.InspectContainer(podInfraContainer.ID.ID)
	if err != nil {
		return err
	}

	if !container.State.Running {
		return fmt.Errorf("container not running (%s)", container.ID)
	}

	containerPid := container.State.Pid
	socatPath, lookupErr := exec.LookPath("socat")
	if lookupErr != nil {
		return fmt.Errorf("unable to do port forwarding: socat not found.")
	}

	args := []string{"-t", fmt.Sprintf("%d", containerPid), "-n", socatPath, "-", fmt.Sprintf("TCP4:localhost:%d", port)}

	nsenterPath, lookupErr := exec.LookPath("nsenter")
	if lookupErr != nil {
		return fmt.Errorf("unable to do port forwarding: nsenter not found.")
	}

	commandString := fmt.Sprintf("%s %s", nsenterPath, strings.Join(args, " "))
	glog.V(4).Infof("executing port forwarding command: %s", commandString)

	command := exec.Command(nsenterPath, args...)
	command.Stdout = stream

	stderr := new(bytes.Buffer)
	command.Stderr = stderr

	// If we use Stdin, command.Run() won't return until the goroutine that's copying
	// from stream finishes. Unfortunately, if you have a client like telnet connected
	// via port forwarding, as long as the user's telnet client is connected to the user's
	// local listener that port forwarding sets up, the telnet session never exits. This
	// means that even if socat has finished running, command.Run() won't ever return
	// (because the client still has the connection and stream open).
	//
	// The work around is to use StdinPipe(), as Wait() (called by Run()) closes the pipe
	// when the command (socat) exits.
	inPipe, err := command.StdinPipe()
	if err != nil {
		return fmt.Errorf("unable to do port forwarding: error creating stdin pipe: %v", err)
	}
	go func() {
		io.Copy(inPipe, stream)
		inPipe.Close()
	}()

	if err := command.Run(); err != nil {
		return fmt.Errorf("%v: %s", err, stderr.String())
	}

	return nil
}

// Get the IP address of a container's interface using nsenter
func (dm *DockerManager) GetContainerIP(containerID, interfaceName string) (string, error) {
	_, lookupErr := exec.LookPath("nsenter")
	if lookupErr != nil {
		return "", fmt.Errorf("Unable to obtain IP address of container: missing nsenter.")
	}
	container, err := dm.client.InspectContainer(containerID)
	if err != nil {
		return "", err
	}

	if !container.State.Running {
		return "", fmt.Errorf("container not running (%s)", container.ID)
	}

	containerPid := container.State.Pid
	extractIPCmd := fmt.Sprintf("ip -4 addr show %s | grep inet | awk -F\" \" '{print $2}'", interfaceName)
	args := []string{"-t", fmt.Sprintf("%d", containerPid), "-n", "--", "bash", "-c", extractIPCmd}
	command := exec.Command("nsenter", args...)
	out, err := command.CombinedOutput()
	if err != nil {
		return "", err
	}
	return string(out), nil
}

// TODO(random-liu): Change running pod to pod status in the future. We can't do it now, because kubelet also uses this function without pod status.
// We can only deprecate this after refactoring kubelet.
// TODO(random-liu): After using pod status for KillPod(), we can also remove the kubernetesPodLabel, because all the needed information should have
// been extract from new labels and stored in pod status.
func (dm *DockerManager) KillPod(pod *api.Pod, runningPod kubecontainer.Pod) error {
	result := dm.killPodWithSyncResult(pod, runningPod)
	return result.Error()
}

// TODO(random-liu): This is just a temporary function, will be removed when we acturally add PodSyncResult
// NOTE(random-liu): The pod passed in could be *nil* when kubelet restarted.
func (dm *DockerManager) killPodWithSyncResult(pod *api.Pod, runningPod kubecontainer.Pod) (result kubecontainer.PodSyncResult) {
	// Send the kills in parallel since they may take a long time.
	// There may be len(runningPod.Containers) or len(runningPod.Containers)-1 of result in the channel
	containerResults := make(chan *kubecontainer.SyncResult, len(runningPod.Containers))
	wg := sync.WaitGroup{}
	var (
		networkContainer *kubecontainer.Container
		networkSpec      *api.Container
	)
	wg.Add(len(runningPod.Containers))
	for _, container := range runningPod.Containers {
		go func(container *kubecontainer.Container) {
			defer utilruntime.HandleCrash()
			defer wg.Done()

			var containerSpec *api.Container
			if pod != nil {
				for i, c := range pod.Spec.Containers {
					if c.Name == container.Name {
						containerSpec = &pod.Spec.Containers[i]
						break
					}
				}
			}

			// TODO: Handle this without signaling the pod infra container to
			// adapt to the generic container runtime.
			if container.Name == PodInfraContainerName {
				// Store the container runtime for later deletion.
				// We do this so that PreStop handlers can run in the network namespace.
				networkContainer = container
				networkSpec = containerSpec
				return
			}

			killContainerResult := kubecontainer.NewSyncResult(kubecontainer.KillContainer, container.Name)
			err := dm.KillContainerInPod(container.ID, containerSpec, pod, "Need to kill pod.")
			if err != nil {
				killContainerResult.Fail(kubecontainer.ErrKillContainer, err.Error())
				glog.Errorf("Failed to delete container: %v; Skipping pod %q", err, runningPod.ID)
			}
			containerResults <- killContainerResult
		}(container)
	}
	wg.Wait()
	close(containerResults)
	for containerResult := range containerResults {
		result.AddSyncResult(containerResult)
	}
	if networkContainer != nil {
		ins, err := dm.client.InspectContainer(networkContainer.ID.ID)
		if err != nil {
			err = fmt.Errorf("Error inspecting container %v: %v", networkContainer.ID.ID, err)
			glog.Error(err)
			result.Fail(err)
			return
		}
		if getDockerNetworkMode(ins) != namespaceModeHost {
			teardownNetworkResult := kubecontainer.NewSyncResult(kubecontainer.TeardownNetwork, kubecontainer.BuildPodFullName(runningPod.Name, runningPod.Namespace))
			result.AddSyncResult(teardownNetworkResult)
			if err := dm.networkPlugin.TearDownPod(runningPod.Namespace, runningPod.Name, kubecontainer.DockerID(networkContainer.ID.ID)); err != nil {
				message := fmt.Sprintf("Failed to teardown network for pod %q using network plugins %q: %v", runningPod.ID, dm.networkPlugin.Name(), err)
				teardownNetworkResult.Fail(kubecontainer.ErrTeardownNetwork, message)
				glog.Error(message)
			}
		}
		killContainerResult := kubecontainer.NewSyncResult(kubecontainer.KillContainer, networkContainer.Name)
		result.AddSyncResult(killContainerResult)
		if err := dm.KillContainerInPod(networkContainer.ID, networkSpec, pod, "Need to kill pod."); err != nil {
			killContainerResult.Fail(kubecontainer.ErrKillContainer, err.Error())
			glog.Errorf("Failed to delete container: %v; Skipping pod %q", err, runningPod.ID)
		}
	}
	return
}

// KillContainerInPod kills a container in the pod. It must be passed either a container ID or a container and pod,
// and will attempt to lookup the other information if missing.
func (dm *DockerManager) KillContainerInPod(containerID kubecontainer.ContainerID, container *api.Container, pod *api.Pod, message string) error {
	switch {
	case containerID.IsEmpty():
		// Locate the container.
		pods, err := dm.GetPods(false)
		if err != nil {
			return err
		}
		targetPod := kubecontainer.Pods(pods).FindPod(kubecontainer.GetPodFullName(pod), pod.UID)
		targetContainer := targetPod.FindContainerByName(container.Name)
		if targetContainer == nil {
			return fmt.Errorf("unable to find container %q in pod %q", container.Name, targetPod.Name)
		}
		containerID = targetContainer.ID

	case container == nil || pod == nil:
		// Read information about the container from labels
		inspect, err := dm.client.InspectContainer(containerID.ID)
		if err != nil {
			return err
		}
		storedPod, storedContainer, cerr := containerAndPodFromLabels(inspect)
		if cerr != nil {
			glog.Errorf("unable to access pod data from container: %v", err)
		}
		if container == nil {
			container = storedContainer
		}
		if pod == nil {
			pod = storedPod
		}
	}
	return dm.killContainer(containerID, container, pod, message)
}

// killContainer accepts a containerID and an optional container or pod containing shutdown policies. Invoke
// KillContainerInPod if information must be retrieved first.
func (dm *DockerManager) killContainer(containerID kubecontainer.ContainerID, container *api.Container, pod *api.Pod, reason string) error {
	ID := containerID.ID
	name := ID
	if container != nil {
		name = fmt.Sprintf("%s %s", name, container.Name)
	}
	if pod != nil {
		name = fmt.Sprintf("%s %s/%s", name, pod.Namespace, pod.Name)
	}

	gracePeriod := int64(minimumGracePeriodInSeconds)
	if pod != nil {
		switch {
		case pod.DeletionGracePeriodSeconds != nil:
			gracePeriod = *pod.DeletionGracePeriodSeconds
		case pod.Spec.TerminationGracePeriodSeconds != nil:
			gracePeriod = *pod.Spec.TerminationGracePeriodSeconds
		}
	}
	glog.V(2).Infof("Killing container %q with %d second grace period", name, gracePeriod)
	start := unversioned.Now()

	if pod != nil && container != nil && container.Lifecycle != nil && container.Lifecycle.PreStop != nil {
		glog.V(4).Infof("Running preStop hook for container %q", name)
		done := make(chan struct{})
		go func() {
			defer close(done)
			defer utilruntime.HandleCrash()
			if err := dm.runner.Run(containerID, pod, container, container.Lifecycle.PreStop); err != nil {
				glog.Errorf("preStop hook for container %q failed: %v", name, err)
			}
		}()
		select {
		case <-time.After(time.Duration(gracePeriod) * time.Second):
			glog.V(2).Infof("preStop hook for container %q did not complete in %d seconds", name, gracePeriod)
		case <-done:
			glog.V(4).Infof("preStop hook for container %q completed", name)
		}
		gracePeriod -= int64(unversioned.Now().Sub(start.Time).Seconds())
	}

	// always give containers a minimal shutdown window to avoid unnecessary SIGKILLs
	if gracePeriod < minimumGracePeriodInSeconds {
		gracePeriod = minimumGracePeriodInSeconds
	}
	err := dm.client.StopContainer(ID, uint(gracePeriod))
	if _, ok := err.(*docker.ContainerNotRunning); ok && err != nil {
		glog.V(4).Infof("Container %q has already exited", name)
		return nil
	}
	if err == nil {
		glog.V(2).Infof("Container %q exited after %s", name, unversioned.Now().Sub(start.Time))
	} else {
		glog.V(2).Infof("Container %q termination failed after %s: %v", name, unversioned.Now().Sub(start.Time), err)
	}
	ref, ok := dm.containerRefManager.GetRef(containerID)
	if !ok {
		glog.Warningf("No ref for pod '%q'", name)
	} else {
		message := fmt.Sprintf("Killing container with docker id %v", utilstrings.ShortenString(ID, 12))
		if reason != "" {
			message = fmt.Sprint(message, ": ", reason)
		}
		dm.recorder.Event(ref, api.EventTypeNormal, kubecontainer.KillingContainer, message)
		dm.containerRefManager.ClearRef(containerID)
	}
	return err
}

// TODO: don't duplicate KillContainerInPod
func (dm *DockerManager) CheckpointContainerInPod(containerID kubecontainer.ContainerID, container *api.Container, pod *api.Pod) error {
	switch {
	case containerID.IsEmpty():
		// Locate the container.
		pods, err := dm.GetPods(false)
		if err != nil {
			return err
		}
		targetPod := kubecontainer.Pods(pods).FindPod(kubecontainer.GetPodFullName(pod), pod.UID)
		targetContainer := targetPod.FindContainerByName(container.Name)
		if targetContainer == nil {
			return fmt.Errorf("unable to find container %q in pod %q", container.Name, targetPod.Name)
		}
		containerID = targetContainer.ID

	case container == nil || pod == nil:
		// Read information about the container from labels
		inspect, err := dm.client.InspectContainer(containerID.ID)
		if err != nil {
			return err
		}
		storedPod, storedContainer, cerr := containerAndPodFromLabels(inspect)
		if cerr != nil {
			glog.Errorf("unable to access pod data from container: %v", err)
		}
		if container == nil {
			container = storedContainer
		}
		if pod == nil {
			pod = storedPod
		}
	}
	return dm.checkpointContainer(containerID, container, pod)
}

func (dm *DockerManager) checkpointContainer(containerID kubecontainer.ContainerID, container *api.Container, pod *api.Pod) error {
	ID := containerID.ID
	name := ID
	if container != nil {
		name = fmt.Sprintf("%s %s", name, container.Name)
	}
	if pod != nil {
		name = fmt.Sprintf("%s %s/%s", name, pod.Namespace, pod.Name)
	}

	opts := docker.CriuOptions{
		ID: ID,
		ImagesDirectory: dm.runtimeHelper.GetContainerCheckpointDir(pod.UID, container.Name),
		WorkDirectory: "/tmp",
		LeaveRunning: false,
	}
	err := dm.client.CheckpointContainer(opts)
	if _, ok := err.(*docker.ContainerNotRunning); ok && err != nil {
		glog.V(4).Infof("Container %q has already exited", name)
		return nil
	}

	if err == nil {
		glog.V(2).Infof("Container %q checkpointed", name)

		ref, ok := dm.containerRefManager.GetRef(containerID)
		if !ok {
			glog.Warningf("No ref for pod '%q'", name)
		} else {
			message := fmt.Sprintf("Checkpointed container with docker id %v", utilstrings.ShortenString(ID, 12))
			dm.recorder.Event(ref, api.EventTypeNormal, kubecontainer.CheckpointedContainer, message)
		}
	} else {
		glog.V(2).Infof("Container %q checkpoint failed: %v", name, err)
	}

	return err
}

// TODO: don't duplicate KillContainerInPod
func (dm *DockerManager) RestoreContainerInPod(containerID kubecontainer.ContainerID, container *api.Container, pod *api.Pod) error {
	switch {
	case containerID.IsEmpty():
		// Locate the container.
		pods, err := dm.GetPods(false)
		if err != nil {
			return err
		}
		targetPod := kubecontainer.Pods(pods).FindPod(kubecontainer.GetPodFullName(pod), pod.UID)
		targetContainer := targetPod.FindContainerByName(container.Name)
		if targetContainer == nil {
			return fmt.Errorf("unable to find container %q in pod %q", container.Name, targetPod.Name)
		}
		containerID = targetContainer.ID

	case container == nil || pod == nil:
		// Read information about the container from labels
		inspect, err := dm.client.InspectContainer(containerID.ID)
		if err != nil {
			return err
		}
		storedPod, storedContainer, cerr := containerAndPodFromLabels(inspect)
		if cerr != nil {
			glog.Errorf("unable to access pod data from container: %v", err)
		}
		if container == nil {
			container = storedContainer
		}
		if pod == nil {
			pod = storedPod
		}
	}
	if err := dm.restoreContainer(containerID, container, pod); err != nil {
		return err
	}

	// Container information is used in adjusting OOM scores and adding ndots.
	containerInfo, err := dm.client.InspectContainer(containerID.ID)
	if err != nil {
		return fmt.Errorf("InspectContainer: %v", err)
	}
	// Ensure the PID actually exists, else we'll move ourselves.
	if containerInfo.State.Pid == 0 {
		return fmt.Errorf("can't get init PID for container %q", containerID)
	}

	if err := dm.applyOOMScoreAdj(container, containerInfo); err != nil {
		return fmt.Errorf("failed to apply oom-score-adj to container %q- %v", err, containerInfo.Name)
	}

	return nil
}

func (dm *DockerManager) restoreContainer(containerID kubecontainer.ContainerID, container *api.Container, pod *api.Pod) error {
	ID := containerID.ID
	name := ID
	if container != nil {
		name = fmt.Sprintf("%s %s", name, container.Name)
	}
	if pod != nil {
		name = fmt.Sprintf("%s %s/%s", name, pod.Namespace, pod.Name)
	}

	opts := docker.RestoreContainerOptions{
		CriuOpts: docker.CriuOptions{
			ID: ID,
			ImagesDirectory: dm.runtimeHelper.GetContainerCheckpointDir(pod.UID, container.Name),
			WorkDirectory: "/tmp",
			LeaveRunning: false,
		},
		ForceRestore: true,
	}
	err := dm.client.RestoreContainer(opts)
	if _, ok := err.(*docker.ContainerNotRunning); ok && err != nil {
		glog.V(4).Infof("Container %q has already exited", name)
		return nil
	}

	if err == nil {
		glog.V(2).Infof("Container %q restored", name)

		ref, ok := dm.containerRefManager.GetRef(containerID)
		if !ok {
			glog.Warningf("No ref for pod '%q'", name)
		} else {
			message := fmt.Sprintf("Restored container with docker id %v", utilstrings.ShortenString(ID, 12))
			dm.recorder.Event(ref, api.EventTypeNormal, kubecontainer.RestoredContainer, message)
		}
	} else {
		glog.V(2).Infof("Container %q restore failed: %v", name, err)
	}

	return err
}

var errNoPodOnContainer = fmt.Errorf("no pod information labels on Docker container")

// containerAndPodFromLabels tries to load the appropriate container info off of a Docker container's labels
func containerAndPodFromLabels(inspect *docker.Container) (pod *api.Pod, container *api.Container, err error) {
	if inspect == nil && inspect.Config == nil && inspect.Config.Labels == nil {
		return nil, nil, errNoPodOnContainer
	}
	labels := inspect.Config.Labels

	// the pod data may not be set
	if body, found := labels[kubernetesPodLabel]; found {
		pod = &api.Pod{}
		if err = runtime.DecodeInto(api.Codecs.UniversalDecoder(), []byte(body), pod); err == nil {
			name := labels[kubernetesContainerNameLabel]
			for ix := range pod.Spec.Containers {
				if pod.Spec.Containers[ix].Name == name {
					container = &pod.Spec.Containers[ix]
					break
				}
			}
			if container == nil {
				err = fmt.Errorf("unable to find container %s in pod %v", name, pod)
			}
		} else {
			pod = nil
		}
	}

	// attempt to find the default grace period if we didn't commit a pod, but set the generic metadata
	// field (the one used by kill)
	if pod == nil {
		if period, ok := labels[kubernetesPodTerminationGracePeriodLabel]; ok {
			if seconds, err := strconv.ParseInt(period, 10, 64); err == nil {
				pod = &api.Pod{}
				pod.DeletionGracePeriodSeconds = &seconds
			}
		}
	}

	return
}

func (dm *DockerManager) applyOOMScoreAdj(container *api.Container, containerInfo *docker.Container) error {
	cgroupName, err := dm.procFs.GetFullContainerName(containerInfo.State.Pid)
	if err != nil {
		if err == os.ErrNotExist {
			// Container exited. We cannot do anything about it. Ignore this error.
			glog.V(2).Infof("Failed to apply OOM score adj on container %q with ID %q. Init process does not exist.", containerInfo.Name, containerInfo.ID)
			return nil
		}
		return err
	}
	// Set OOM score of the container based on the priority of the container.
	// Processes in lower-priority pods should be killed first if the system runs out of memory.
	// The main pod infrastructure container is considered high priority, since if it is killed the
	// whole pod will die.
	// TODO: Cache this value.
	var oomScoreAdj int
	if containerInfo.Name == PodInfraContainerName {
		oomScoreAdj = qos.PodInfraOOMAdj
	} else {
		oomScoreAdj = qos.GetContainerOOMScoreAdjust(container, int64(dm.machineInfo.MemoryCapacity))
	}
	if err = dm.oomAdjuster.ApplyOOMScoreAdjContainer(cgroupName, oomScoreAdj, 5); err != nil {
		if err == os.ErrNotExist {
			// Container exited. We cannot do anything about it. Ignore this error.
			glog.V(2).Infof("Failed to apply OOM score adj on container %q with ID %q. Init process does not exist.", containerInfo.Name, containerInfo.ID)
			return nil
		}
		return err
	}
	return nil
}

// Run a single container from a pod. Returns the docker container ID
// If do not need to pass labels, just pass nil.
func (dm *DockerManager) runContainerInPod(pod *api.Pod, container *api.Container, netMode, ipcMode, pidMode, podIP string, restartCount int) (kubecontainer.ContainerID, error) {
	start := time.Now()
	defer func() {
		metrics.ContainerManagerLatency.WithLabelValues("runContainerInPod").Observe(metrics.SinceInMicroseconds(start))
	}()

	ref, err := kubecontainer.GenerateContainerRef(pod, container)
	if err != nil {
		glog.Errorf("Can't make a ref to pod %v, container %v: '%v'", pod.Name, container.Name, err)
	}

	opts, err := dm.runtimeHelper.GenerateRunContainerOptions(pod, container, podIP)
	if err != nil {
		return kubecontainer.ContainerID{}, fmt.Errorf("GenerateRunContainerOptions: %v", err)
	}

	utsMode := ""
	if usesHostNetwork(pod) {
		utsMode = namespaceModeHost
	}
	id, err := dm.runContainer(pod, container, opts, ref, netMode, ipcMode, utsMode, pidMode, restartCount)
	if err != nil {
		return kubecontainer.ContainerID{}, fmt.Errorf("runContainer: %v", err)
	}

	// Remember this reference so we can report events about this container
	if ref != nil {
		dm.containerRefManager.SetRef(id, ref)
	}

	if container.Lifecycle != nil && container.Lifecycle.PostStart != nil {
		handlerErr := dm.runner.Run(id, pod, container, container.Lifecycle.PostStart)
		if handlerErr != nil {
			err := fmt.Errorf("PostStart handler: %v", handlerErr)
			dm.KillContainerInPod(id, container, pod, err.Error())
			return kubecontainer.ContainerID{}, err
		}
	}

	// Create a symbolic link to the Docker container log file using a name which captures the
	// full pod name, the container name and the Docker container ID. Cluster level logging will
	// capture these symbolic filenames which can be used for search terms in Elasticsearch or for
	// labels for Cloud Logging.
	containerLogFile := path.Join(dm.dockerRoot, "containers", id.ID, fmt.Sprintf("%s-json.log", id.ID))
	symlinkFile := LogSymlink(dm.containerLogsDir, kubecontainer.GetPodFullName(pod), container.Name, id.ID)
	if err = dm.os.Symlink(containerLogFile, symlinkFile); err != nil {
		glog.Errorf("Failed to create symbolic link to the log file of pod %q container %q: %v", format.Pod(pod), container.Name, err)
	}

	//if container.Name != PodInfraContainerName && pod.Spec.DeferRun {
	//	return id, err
	//}

	// Container information is used in adjusting OOM scores and adding ndots.
	containerInfo, err := dm.client.InspectContainer(id.ID)
	if err != nil {
		return kubecontainer.ContainerID{}, fmt.Errorf("InspectContainer: %v", err)
	}
	// Ensure the PID actually exists, else we'll move ourselves.
	if containerInfo.State.Pid == 0 {
		return kubecontainer.ContainerID{}, fmt.Errorf("can't get init PID for container %q", id)
	}

	if err := dm.applyOOMScoreAdj(container, containerInfo); err != nil {
		return kubecontainer.ContainerID{}, fmt.Errorf("failed to apply oom-score-adj to container %q- %v", err, containerInfo.Name)
	}
	// The addNDotsOption call appends the ndots option to the resolv.conf file generated by docker.
	// This resolv.conf file is shared by all containers of the same pod, and needs to be modified only once per pod.
	// we modify it when the pause container is created since it is the first container created in the pod since it holds
	// the networking namespace.
	if container.Name == PodInfraContainerName && utsMode != namespaceModeHost {
		err = addNDotsOption(containerInfo.ResolvConfPath)
		if err != nil {
			return kubecontainer.ContainerID{}, fmt.Errorf("addNDotsOption: %v", err)
		}
	}

	return id, err
}

func addNDotsOption(resolvFilePath string) error {
	if len(resolvFilePath) == 0 {
		glog.Errorf("ResolvConfPath is empty.")
		return nil
	}

	if _, err := os.Stat(resolvFilePath); os.IsNotExist(err) {
		return fmt.Errorf("ResolvConfPath %q does not exist", resolvFilePath)
	}

	glog.V(4).Infof("DNS ResolvConfPath exists: %s. Will attempt to add ndots option: %s", resolvFilePath, ndotsDNSOption)

	if err := appendToFile(resolvFilePath, ndotsDNSOption); err != nil {
		glog.Errorf("resolv.conf could not be updated: %v", err)
		return err
	}
	return nil
}

func appendToFile(filePath, stringToAppend string) error {
	f, err := os.OpenFile(filePath, os.O_APPEND|os.O_WRONLY, 0644)
	if err != nil {
		return err
	}
	defer f.Close()

	_, err = f.WriteString(stringToAppend)
	return err
}

// createPodInfraContainer starts the pod infra container for a pod. Returns the docker container ID of the newly created container.
// If any error occurs in this function, it will return a brief error and a detailed error message.
func (dm *DockerManager) createPodInfraContainer(pod *api.Pod) (kubecontainer.DockerID, error, string) {
	start := time.Now()
	defer func() {
		metrics.ContainerManagerLatency.WithLabelValues("createPodInfraContainer").Observe(metrics.SinceInMicroseconds(start))
	}()
	// Use host networking if specified.
	netNamespace := ""
	var ports []api.ContainerPort

	if usesHostNetwork(pod) {
		netNamespace = namespaceModeHost
	} else if dm.networkPlugin.Name() == "cni" || dm.networkPlugin.Name() == "kubenet" {
		netNamespace = "none"
	} else {
		// Use netNamespace from pod if one is present. This needs to be validated,
		// or invalid namespaces will cause create to fail!
		netNamespace = pod.Spec.NetNamespace
		// Docker only exports ports from the pod infra container.  Let's
		// collect all of the relevant ports and export them.
		for _, container := range pod.Spec.Containers {
			ports = append(ports, container.Ports...)
		}
	}

	container := &api.Container{
		Name:            PodInfraContainerName,
		Image:           dm.podInfraContainerImage,
		Ports:           ports,
		ImagePullPolicy: podInfraContainerImagePullPolicy,
		Env:             dm.podInfraContainerEnv,
	}

	// No pod secrets for the infra container.
	// The message isn't needed for the Infra container
	if err, msg := dm.imagePuller.PullImage(pod, container, nil); err != nil {
		return "", err, msg
	}

	// Currently we don't care about restart count of infra container, just set it to 0.
	id, err := dm.runContainerInPod(pod, container, netNamespace, getIPCMode(pod), getPidMode(pod), "", 0)
	if err != nil {
		return "", kubecontainer.ErrRunContainer, err.Error()
	}

	return kubecontainer.DockerID(id.ID), nil, ""
}

// Structure keeping information on changes that need to happen for a pod. The semantics is as follows:
// - startInfraContainer is true if new Infra Containers have to be started and old one (if running) killed.
//   Additionally if it is true then containersToKeep have to be empty
// - infraContainerId have to be set if and only if startInfraContainer is false. It stores dockerID of running Infra Container
// - containersToStart keeps indices of Specs of containers that have to be started and reasons why containers will be started.
// - containersToKeep stores mapping from dockerIDs of running containers to indices of their Specs for containers that
//   should be kept running. If startInfraContainer is false then it contains an entry for infraContainerId (mapped to -1).
//   It shouldn't be the case where containersToStart is empty and containersToKeep contains only infraContainerId. In such case
//   Infra Container should be killed, hence it's removed from this map.
// - all running containers which are NOT contained in containersToKeep should be killed.
type podContainerChangesSpec struct {
	StartInfraContainer bool
	InfraChanged        bool
	InfraContainerId    kubecontainer.DockerID
	ContainersToStart   map[int]string
	ContainersToKeep    map[kubecontainer.DockerID]int
}

func (dm *DockerManager) computePodContainerChanges(pod *api.Pod, podStatus *kubecontainer.PodStatus) (podContainerChangesSpec, error) {
	start := time.Now()
	defer func() {
		metrics.ContainerManagerLatency.WithLabelValues("computePodContainerChanges").Observe(metrics.SinceInMicroseconds(start))
	}()
	glog.V(5).Infof("Syncing Pod %q: %+v", format.Pod(pod), pod)

	containersToStart := make(map[int]string)
	containersToKeep := make(map[kubecontainer.DockerID]int)

	var err error
	var podInfraContainerID kubecontainer.DockerID
	var changed bool
	podInfraContainerStatus := podStatus.FindContainerStatusByName(PodInfraContainerName)
	if podInfraContainerStatus != nil && podInfraContainerStatus.State == kubecontainer.ContainerStateRunning {
		glog.V(4).Infof("Found pod infra container for %q", format.Pod(pod))
		changed, err = dm.podInfraContainerChanged(pod, podInfraContainerStatus)
		if err != nil {
			return podContainerChangesSpec{}, err
		}
	}

	createPodInfraContainer := true
	if podInfraContainerStatus == nil || podInfraContainerStatus.State != kubecontainer.ContainerStateRunning {
		glog.V(2).Infof("Need to restart pod infra container for %q because it is not found", format.Pod(pod))
	} else if changed {
		glog.V(2).Infof("Need to restart pod infra container for %q because it is changed", format.Pod(pod))
	} else {
		glog.V(4).Infof("Pod infra container looks good, keep it %q", format.Pod(pod))
		createPodInfraContainer = false
		podInfraContainerID = kubecontainer.DockerID(podInfraContainerStatus.ID.ID)
		containersToKeep[podInfraContainerID] = -1
	}

	for index, container := range pod.Spec.Containers {
		expectedHash := kubecontainer.HashContainer(&container)

		containerStatus := podStatus.FindContainerStatusByName(container.Name)
		if containerStatus == nil || containerStatus.State != kubecontainer.ContainerStateRunning && !pod.Spec.DeferRun {
			if kubecontainer.ShouldContainerBeRestarted(&container, pod, podStatus) {
				// If we are here it means that the container is dead and should be restarted, or never existed and should
				// be created. We may be inserting this ID again if the container has changed and it has
				// RestartPolicy::Always, but it's not a big deal.
				message := fmt.Sprintf("Container %+v is dead, but RestartPolicy says that we should restart it.", container)
				glog.V(3).Info(message)
				containersToStart[index] = message
			}
			continue
		}

		containerID := kubecontainer.DockerID(containerStatus.ID.ID)
		hash := containerStatus.Hash
		glog.V(3).Infof("pod %q container %q exists as %v", format.Pod(pod), container.Name, containerID)

		if createPodInfraContainer {
			// createPodInfraContainer == true and Container exists
			// If we're creating infra container everything will be killed anyway
			// If RestartPolicy is Always or OnFailure we restart containers that were running before we
			// killed them when restarting Infra Container.
			if pod.Spec.RestartPolicy != api.RestartPolicyNever {
				message := fmt.Sprintf("Infra Container is being recreated. %q will be restarted.", container.Name)
				glog.V(1).Info(message)
				containersToStart[index] = message
			}
			continue
		}

		// At this point, the container is running and pod infra container is good.
		// We will look for changes and check healthiness for the container.
		containerChanged := hash != 0 && hash != expectedHash
		if containerChanged {
			message := fmt.Sprintf("pod %q container %q hash changed (%d vs %d), it will be killed and re-created.", format.Pod(pod), container.Name, hash, expectedHash)
			glog.Info(message)
			containersToStart[index] = message
			continue
		}

		liveness, found := dm.livenessManager.Get(containerStatus.ID)
		if !found || liveness == proberesults.Success {
			containersToKeep[containerID] = index
			continue
		}
		if pod.Spec.RestartPolicy != api.RestartPolicyNever {
			message := fmt.Sprintf("pod %q container %q is unhealthy, it will be killed and re-created.", format.Pod(pod), container.Name)
			glog.Info(message)
			containersToStart[index] = message
		}
	}

	// After the loop one of the following should be true:
	// - createPodInfraContainer is true and containersToKeep is empty.
	// (In fact, when createPodInfraContainer is false, containersToKeep will not be touched).
	// - createPodInfraContainer is false and containersToKeep contains at least ID of Infra Container

	// If Infra container is the last running one, we don't want to keep it.
	if !createPodInfraContainer && len(containersToStart) == 0 && len(containersToKeep) == 1 {
		containersToKeep = make(map[kubecontainer.DockerID]int)
	}

	return podContainerChangesSpec{
		StartInfraContainer: createPodInfraContainer,
		InfraChanged:        changed,
		InfraContainerId:    podInfraContainerID,
		ContainersToStart:   containersToStart,
		ContainersToKeep:    containersToKeep,
	}, nil
}

// Sync the running pod to match the specified desired pod.
func (dm *DockerManager) SyncPod(pod *api.Pod, _ api.PodStatus, podStatus *kubecontainer.PodStatus, pullSecrets []api.Secret, backOff *util.Backoff) (result kubecontainer.PodSyncResult) {
	start := time.Now()
	defer func() {
		metrics.ContainerManagerLatency.WithLabelValues("SyncPod").Observe(metrics.SinceInMicroseconds(start))
	}()

	if len(pod.Spec.LogData) > 0 {
		var dummy string
		dm.vectorLogger.UnpackReceivef(pod.Spec.LogData, &dummy, "Syncing pod %s", pod.Name)
	}
	defer func() {
		pod.Spec.LogData = dm.vectorLogger.PrepareSendf("dummy", "Finished syncing pod %s", pod.Name)
	}()

	containerChanges, err := dm.computePodContainerChanges(pod, podStatus)
	if err != nil {
		result.Fail(err)
		return
	}
	glog.V(3).Infof("Got container changes for pod %q: %+v", format.Pod(pod), containerChanges)

	if containerChanges.InfraChanged {
		ref, err := api.GetReference(pod)
		if err != nil {
			glog.Errorf("Couldn't make a ref to pod %q: '%v'", format.Pod(pod), err)
		}
		dm.recorder.Eventf(ref, api.EventTypeNormal, "InfraChanged", "Pod infrastructure changed, it will be killed and re-created.")
	}
	if containerChanges.StartInfraContainer || (len(containerChanges.ContainersToKeep) == 0 && len(containerChanges.ContainersToStart) == 0) {
		if len(containerChanges.ContainersToKeep) == 0 && len(containerChanges.ContainersToStart) == 0 {
			glog.V(4).Infof("Killing Infra Container for %q because all other containers are dead.", format.Pod(pod))
		} else {
			glog.V(4).Infof("Killing Infra Container for %q, will start new one", format.Pod(pod))
		}

		// Killing phase: if we want to start new infra container, or nothing is running kill everything (including infra container)
		// TODO(random-liu): We'll use pod status directly in the future
		killResult := dm.killPodWithSyncResult(pod, kubecontainer.ConvertPodStatusToRunningPod(podStatus))
		result.AddPodSyncResult(killResult)
		if killResult.Error() != nil {
			return
		}
	} else {
		// Otherwise kill any running containers in this pod which are not specified as ones to keep.
		runningContainerStatuses := podStatus.GetRunningContainerStatuses()
		for _, containerStatus := range runningContainerStatuses {
			_, keep := containerChanges.ContainersToKeep[kubecontainer.DockerID(containerStatus.ID.ID)]
			if !keep {
				glog.V(3).Infof("Killing unwanted container %q(id=%q) for pod %q", containerStatus.Name, containerStatus.ID, format.Pod(pod))
				// attempt to find the appropriate container policy
				var podContainer *api.Container
				var killMessage string
				for i, c := range pod.Spec.Containers {
					if c.Name == containerStatus.Name {
						podContainer = &pod.Spec.Containers[i]
						killMessage = containerChanges.ContainersToStart[i]
						break
					}
				}
				killContainerResult := kubecontainer.NewSyncResult(kubecontainer.KillContainer, containerStatus.Name)
				result.AddSyncResult(killContainerResult)
				if err := dm.KillContainerInPod(containerStatus.ID, podContainer, pod, killMessage); err != nil {
					killContainerResult.Fail(kubecontainer.ErrKillContainer, err.Error())
					glog.Errorf("Error killing container %q(id=%q) for pod %q: %v", containerStatus.Name, containerStatus.ID, format.Pod(pod), err)
					return
				}
			// TODO: clean up the duplication below
			} else if pod.Spec.ShouldCheckpoint {
				// Don't checkpoint infra container
				if containerStatus.Name == PodInfraContainerName {
					continue
				}
				dm.vectorLogger.LogLocalEventf("Checkpointing container %s for pod %s", containerStatus.Name, pod.Name)
				glog.V(3).Infof("Checkpointing container %q(id=%q) for pod %q", containerStatus.Name, containerStatus.ID, format.Pod(pod))
				var podContainer *api.Container
				for i, c := range pod.Spec.Containers {
					if c.Name == containerStatus.Name {
						podContainer = &pod.Spec.Containers[i]
						break
					}
				}
				checkpointContainerResult := kubecontainer.NewSyncResult(kubecontainer.CheckpointContainer, containerStatus.Name)
				result.AddSyncResult(checkpointContainerResult)
				if err := dm.CheckpointContainerInPod(containerStatus.ID, podContainer, pod); err != nil {
					checkpointContainerResult.Fail(kubecontainer.ErrCheckpointContainer, err.Error())
					glog.Errorf("Error checkpointing container %q(id=%q) for pod %q: %v", containerStatus.Name, containerStatus.ID, format.Pod(pod), err)
				}
			} else if pod.Spec.ShouldRestore {
				// Don't restore infra container
				if containerStatus.Name == PodInfraContainerName {
					continue
				}
				dm.vectorLogger.LogLocalEventf("Restoring container %s for pod %s", containerStatus.Name, pod.Name)
				glog.V(3).Infof("Restoring container %q(id=%q) for pod %q", containerStatus.Name, containerStatus.ID, format.Pod(pod))
				var podContainer *api.Container
				for i, c := range pod.Spec.Containers {
					if c.Name == containerStatus.Name {
						podContainer = &pod.Spec.Containers[i]
						break
					}
				}
				restoreContainerResult := kubecontainer.NewSyncResult(kubecontainer.RestoreContainer, containerStatus.Name)
				result.AddSyncResult(restoreContainerResult)
				if err := dm.RestoreContainerInPod(containerStatus.ID, podContainer, pod); err != nil {
					restoreContainerResult.Fail(kubecontainer.ErrRestoreContainer, err.Error())
					glog.Errorf("Error restoring container %q(id=%q) for pod %q: %v", containerStatus.Name, containerStatus.ID, format.Pod(pod), err)
				}
			}
		}
	}

	// We pass the value of the podIP down to runContainerInPod, which in turn
	// passes it to various other functions, in order to facilitate
	// functionality that requires this value (hosts file and downward API)
	// and avoid races determining the pod IP in cases where a container
	// requires restart but the podIP isn't in the status manager yet.
	//
	// We default to the IP in the passed-in pod status, and overwrite it if the
	// infra container needs to be (re)started.
	podIP := ""
	if podStatus != nil {
		podIP = podStatus.IP
	}

	// If we should create infra container then we do it first.
	podInfraContainerID := containerChanges.InfraContainerId
	if containerChanges.StartInfraContainer && (len(containerChanges.ContainersToStart) > 0) {
		glog.V(4).Infof("Creating pod infra container for %q", format.Pod(pod))
		startContainerResult := kubecontainer.NewSyncResult(kubecontainer.StartContainer, PodInfraContainerName)
		result.AddSyncResult(startContainerResult)
		var msg string
		podInfraContainerID, err, msg = dm.createPodInfraContainer(pod)
		if err != nil {
			startContainerResult.Fail(err, msg)
			glog.Errorf("Failed to create pod infra container: %v; Skipping pod %q", err, format.Pod(pod))
			return
		}

		setupNetworkResult := kubecontainer.NewSyncResult(kubecontainer.SetupNetwork, kubecontainer.GetPodFullName(pod))
		result.AddSyncResult(setupNetworkResult)
		if !usesHostNetwork(pod) {
			// Call the networking plugin
			err = dm.networkPlugin.SetUpPod(pod.Namespace, pod.Name, podInfraContainerID)
			if err != nil {
				// TODO: (random-liu) There shouldn't be "Skipping pod" in sync result message
				message := fmt.Sprintf("Failed to setup network for pod %q using network plugins %q: %v; Skipping pod", format.Pod(pod), dm.networkPlugin.Name(), err)
				setupNetworkResult.Fail(kubecontainer.ErrSetupNetwork, message)
				glog.Error(message)

				// Delete infra container
				killContainerResult := kubecontainer.NewSyncResult(kubecontainer.KillContainer, PodInfraContainerName)
				result.AddSyncResult(killContainerResult)
				if delErr := dm.KillContainerInPod(kubecontainer.ContainerID{
					ID:   string(podInfraContainerID),
					Type: "docker"}, nil, pod, message); delErr != nil {
					killContainerResult.Fail(kubecontainer.ErrKillContainer, delErr.Error())
					glog.Warningf("Clear infra container failed for pod %q: %v", format.Pod(pod), delErr)
				}
				return
			}

			// Setup the host interface unless the pod is on the host's network (FIXME: move to networkPlugin when ready)
			var podInfraContainer *docker.Container
			podInfraContainer, err = dm.client.InspectContainer(string(podInfraContainerID))
			if err != nil {
				glog.Errorf("Failed to inspect pod infra container: %v; Skipping pod %q", err, format.Pod(pod))
				result.Fail(err)
				return
			}

			if dm.configureHairpinMode {
				if err = hairpin.SetUpContainer(podInfraContainer.State.Pid, network.DefaultInterfaceName); err != nil {
					glog.Warningf("Hairpin setup failed for pod %q: %v", format.Pod(pod), err)
				}
			}

			// Overwrite the podIP passed in the pod status, since we just started the infra container.
			podIP = dm.determineContainerIP(pod.Name, pod.Namespace, podInfraContainer)
		}
	}

	// Start everything
	for idx := range containerChanges.ContainersToStart {
		container := &pod.Spec.Containers[idx]
		startContainerResult := kubecontainer.NewSyncResult(kubecontainer.StartContainer, container.Name)
		result.AddSyncResult(startContainerResult)

		// containerChanges.StartInfraContainer causes the containers to be restarted for config reasons
		// ignore backoff
		if !containerChanges.StartInfraContainer {
			isInBackOff, err, msg := dm.doBackOff(pod, container, podStatus, backOff)
			if isInBackOff {
				startContainerResult.Fail(err, msg)
				glog.V(4).Infof("Backing Off restarting container %+v in pod %v", container, format.Pod(pod))
				continue
			}
		}
		glog.V(4).Infof("Creating container %+v in pod %v", container, format.Pod(pod))
		err, msg := dm.imagePuller.PullImage(pod, container, pullSecrets)
		if err != nil {
			startContainerResult.Fail(err, msg)
			continue
		}

		if container.SecurityContext != nil && container.SecurityContext.RunAsNonRoot != nil && *container.SecurityContext.RunAsNonRoot {
			err := dm.verifyNonRoot(container)
			if err != nil {
				startContainerResult.Fail(kubecontainer.ErrVerifyNonRoot, err.Error())
				glog.Errorf("Error running pod %q container %q: %v", format.Pod(pod), container.Name, err)
				continue
			}
		}
		// For a new container, the RestartCount should be 0
		restartCount := 0
		containerStatus := podStatus.FindContainerStatusByName(container.Name)
		if containerStatus != nil {
			restartCount = containerStatus.RestartCount + 1
		}

		// TODO(dawnchen): Check RestartPolicy.DelaySeconds before restart a container
		// Note: when configuring the pod's containers anything that can be configured by pointing
		// to the namespace of the infra container should use namespaceMode.  This includes things like the net namespace
		// and IPC namespace.  PID mode cannot point to another container right now.
		// See createPodInfraContainer for infra container setup.
<<<<<<< HEAD
		namespaceMode := fmt.Sprintf("container:%v", podInfraContainerID)
		dm.vectorLogger.LogLocalEventf("Running container %s for pod %s", container.Name, pod.Name)
=======
		// namespaceMode := fmt.Sprintf("container:%v", podInfraContainerID)
		namespaceMode := pod.Spec.NetNamespace
>>>>>>> 85356c3d
		id, err := dm.runContainerInPod(pod, container, namespaceMode, namespaceMode, getPidMode(pod), podIP, restartCount)
		if err != nil {
			startContainerResult.Fail(kubecontainer.ErrRunContainer, err.Error())
			// TODO(bburns) : Perhaps blacklist a container after N failures?
			glog.Errorf("Error running pod %q container %q: %v", format.Pod(pod), container.Name, err)
			continue
		}
		if pod.Spec.DeferRun && container.Name != PodInfraContainerName {
			glog.Infof("Checkpointing newly created container %q", id)
			dm.vectorLogger.LogLocalEventf("Checkpointing newly created container %s for pod %s", container.Name, pod.Name)
			if err := dm.CheckpointContainerInPod(id, container, pod); err != nil {
				glog.Errorf("Error checkpointing container after DeferRun %q(id=%q) for pod %q: %v", containerStatus.Name, containerStatus.ID, format.Pod(pod), err)
			}
		}
		// Successfully started the container; clear the entry in the failure
	}
	return
}

// verifyNonRoot returns an error if the container or image will run as the root user.
func (dm *DockerManager) verifyNonRoot(container *api.Container) error {
	if securitycontext.HasRunAsUser(container) {
		if securitycontext.HasRootRunAsUser(container) {
			return fmt.Errorf("container's runAsUser breaks non-root policy")
		}
		return nil
	}

	imgRoot, err := dm.isImageRoot(container.Image)
	if err != nil {
		return fmt.Errorf("can't tell if image runs as root: %v", err)
	}
	if imgRoot {
		return fmt.Errorf("container has no runAsUser and image will run as root")
	}

	return nil
}

// isImageRoot returns true if the user directive is not set on the image, the user is set to 0
// or the user is set to root.  If there is an error inspecting the image this method will return
// false and return the error.
func (dm *DockerManager) isImageRoot(image string) (bool, error) {
	img, err := dm.client.InspectImage(image)
	if err != nil {
		return false, err
	}
	if img == nil || img.Config == nil {
		return false, fmt.Errorf("unable to inspect image %s, nil Config", image)
	}

	user := getUidFromUser(img.Config.User)
	// if no user is defined container will run as root
	if user == "" {
		return true, nil
	}
	// do not allow non-numeric user directives
	uid, err := strconv.Atoi(user)
	if err != nil {
		return false, fmt.Errorf("non-numeric user (%s) is not allowed", user)
	}
	// user is numeric, check for 0
	return uid == 0, nil
}

// getUidFromUser splits the uid out of a uid:gid string.
func getUidFromUser(id string) string {
	if id == "" {
		return id
	}
	// split instances where the id may contain uid:gid
	if strings.Contains(id, ":") {
		return strings.Split(id, ":")[0]
	}
	// no gid, just return the id
	return id
}

// If all instances of a container are garbage collected, doBackOff will also return false, which means the container may be restarted before the
// backoff deadline. However, because that won't cause error and the chance is really slim, we can just ignore it for now.
// If a container is still in backoff, the function will return a brief backoff error and a detailed error message.
func (dm *DockerManager) doBackOff(pod *api.Pod, container *api.Container, podStatus *kubecontainer.PodStatus, backOff *util.Backoff) (bool, error, string) {
	var cStatus *kubecontainer.ContainerStatus
	// Use the finished time of the latest exited container as the start point to calculate whether to do back-off.
	// TODO(random-liu): Better define backoff start point; add unit and e2e test after we finalize this. (See github issue #22240)
	for _, c := range podStatus.ContainerStatuses {
		if c.Name == container.Name && c.State == kubecontainer.ContainerStateExited {
			cStatus = c
			break
		}
	}
	if cStatus != nil {
		ts := cStatus.FinishedAt
		// found a container that requires backoff
		dockerName := KubeletContainerName{
			PodFullName:   kubecontainer.GetPodFullName(pod),
			PodUID:        pod.UID,
			ContainerName: container.Name,
		}
		stableName, _, _ := BuildDockerName(dockerName, container)
		if backOff.IsInBackOffSince(stableName, ts) {
			if ref, err := kubecontainer.GenerateContainerRef(pod, container); err == nil {
				dm.recorder.Eventf(ref, api.EventTypeWarning, kubecontainer.BackOffStartContainer, "Back-off restarting failed docker container")
			}
			err := fmt.Errorf("Back-off %s restarting failed container=%s pod=%s", backOff.Get(stableName), container.Name, format.Pod(pod))
			glog.Infof("%s", err.Error())
			return true, kubecontainer.ErrCrashLoopBackOff, err.Error()
		}
		backOff.Next(stableName, ts)
	}
	return false, nil, ""
}

// getPidMode returns the pid mode to use on the docker container based on pod.Spec.HostPID.
func getPidMode(pod *api.Pod) string {
	pidMode := ""
	if pod.Spec.SecurityContext != nil && pod.Spec.SecurityContext.HostPID {
		pidMode = namespaceModeHost
	}
	return pidMode
}

// getIPCMode returns the ipc mode to use on the docker container based on pod.Spec.HostIPC.
func getIPCMode(pod *api.Pod) string {
	ipcMode := ""
	if pod.Spec.SecurityContext != nil && pod.Spec.SecurityContext.HostIPC {
		ipcMode = namespaceModeHost
	}
	return ipcMode
}

// GetNetNS returns the network namespace path for the given container
func (dm *DockerManager) GetNetNS(containerID kubecontainer.ContainerID) (string, error) {
	inspectResult, err := dm.client.InspectContainer(containerID.ID)
	if err != nil {
		glog.Errorf("Error inspecting container: '%v'", err)
		return "", err
	}
	netnsPath := fmt.Sprintf(DockerNetnsFmt, inspectResult.State.Pid)
	return netnsPath, nil
}

// Garbage collection of dead containers
func (dm *DockerManager) GarbageCollect(gcPolicy kubecontainer.ContainerGCPolicy) error {
	return dm.containerGC.GarbageCollect(gcPolicy)
}

func (dm *DockerManager) GetPodStatus(uid types.UID, name, namespace string) (*kubecontainer.PodStatus, error) {
	podStatus := &kubecontainer.PodStatus{ID: uid, Name: name, Namespace: namespace}
	// Now we retain restart count of container as a docker label. Each time a container
	// restarts, pod will read the restart count from the registered dead container, increment
	// it to get the new restart count, and then add a label with the new restart count on
	// the newly started container.
	// However, there are some limitations of this method:
	//	1. When all dead containers were garbage collected, the container status could
	//	not get the historical value and would be *inaccurate*. Fortunately, the chance
	//	is really slim.
	//	2. When working with old version containers which have no restart count label,
	//	we can only assume their restart count is 0.
	// Anyhow, we only promised "best-effort" restart count reporting, we can just ignore
	// these limitations now.
	var containerStatuses []*kubecontainer.ContainerStatus
	// We have added labels like pod name and pod namespace, it seems that we can do filtered list here.
	// However, there may be some old containers without these labels, so at least now we can't do that.
	// TODO(random-liu): Do only one list and pass in the list result in the future
	// TODO(random-liu): Add filter when we are sure that all the containers have the labels
	containers, err := dm.client.ListContainers(docker.ListContainersOptions{All: true})
	if err != nil {
		return podStatus, err
	}
	// Loop through list of running and exited docker containers to construct
	// the statuses. We assume docker returns a list of containers sorted in
	// reverse by time.
	// TODO: optimization: set maximum number of containers per container name to examine.
	for _, c := range containers {
		if len(c.Names) == 0 {
			continue
		}
		dockerName, _, err := ParseDockerName(c.Names[0])
		if err != nil {
			continue
		}
		if dockerName.PodUID != uid {
			continue
		}
		result, ip, err := dm.inspectContainer(c.ID, name, namespace)
		if err != nil {
			if _, ok := err.(*docker.NoSuchContainer); ok {
				// https://github.com/kubernetes/kubernetes/issues/22541
				// Sometimes when docker's state is corrupt, a container can be listed
				// but couldn't be inspected. We fake a status for this container so
				// that we can still return a status for the pod to sync.
				result = &kubecontainer.ContainerStatus{
					ID:    kubecontainer.DockerID(c.ID).ContainerID(),
					Name:  dockerName.ContainerName,
					State: kubecontainer.ContainerStateUnknown,
				}
				glog.Errorf("Unable to inspect container %q: %v", c.ID, err)
			} else {
				return podStatus, err
			}
		}
		containerStatuses = append(containerStatuses, result)
		if ip != "" {
			podStatus.IP = ip
		}
	}

	podStatus.ContainerStatuses = containerStatuses
	return podStatus, nil
}<|MERGE_RESOLUTION|>--- conflicted
+++ resolved
@@ -2216,13 +2216,9 @@
 		// to the namespace of the infra container should use namespaceMode.  This includes things like the net namespace
 		// and IPC namespace.  PID mode cannot point to another container right now.
 		// See createPodInfraContainer for infra container setup.
-<<<<<<< HEAD
-		namespaceMode := fmt.Sprintf("container:%v", podInfraContainerID)
 		dm.vectorLogger.LogLocalEventf("Running container %s for pod %s", container.Name, pod.Name)
-=======
 		// namespaceMode := fmt.Sprintf("container:%v", podInfraContainerID)
 		namespaceMode := pod.Spec.NetNamespace
->>>>>>> 85356c3d
 		id, err := dm.runContainerInPod(pod, container, namespaceMode, namespaceMode, getPidMode(pod), podIP, restartCount)
 		if err != nil {
 			startContainerResult.Fail(kubecontainer.ErrRunContainer, err.Error())
